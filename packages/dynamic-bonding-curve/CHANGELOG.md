# Changelog

All notable changes to the Dynamic Bonding Curve SDK will be documented in this file.

<<<<<<< HEAD
## [1.4.7] - 2025-11-17

### Added

- Added `buildCurveWithMidPrice` function to build a custom constant product curve with a mid price option.
=======
## [1.4.8] - 2025-11-23

### Changed

- Moved `getCurrentPoint` in `if` statement to reduce unnecessary RPC calls

## [1.4.7] - 2025-11-23

### Added

- Added an `if` statement to check if the `baseFeeMode` is `RateLimiter` in `swap` and `swap2` endpoints
>>>>>>> 5ed54a9c

## [1.4.6] - 2025-10-28

### Added

- Added validation checks for migration fee percentages

### Deprecated

- Endpoint `createDammV2MigrationMetadata` is deprecated as it is no longer needed when migrating a DAMM v2 pool.

### Changed

- Minimum base fee increased from 1bp (0.01%) to 25 bps (0.25%). Affected endpoints: `createConfig`, `createPool`, `createConfigAndPool`, `createConfigAndPoolWithFirstBuy`, `createPoolWithFirstBuy`, `createPoolWithPartnerAndCreatorFirstBuy`
- Migration fee increased from 50% to 99%.

## [1.4.5] - 2025-10-11

### Changed

- Fixed `validateFeeScheduler` function to correctly validate the fee scheduler parameters
- Fixed `getMinBaseFeeNumerator` function to correctly calculate the min base fee numerator

## [1.4.4] - 2025-09-24

### Changed

- Bumped DAMM v2 IDL

## [1.4.3] - 2025-09-19

### Changed

- Fixed `getPoolFeeBreakdown` function to correctly calculate the fee breakdown for a token pool

## [1.4.2] - 2025-09-19

### Added

- `getPoolFeeBreakdown` function to get the fee breakdown for a token pool

## [1.4.1] - 2025-09-15

### Changed

- Removed `feePayer` parameter from `creatorWithdrawMigrationFee` and `partnerWithdrawMigrationFee` functions ++ Fixed functions

## [1.4.0] - 2025-09-09

### Changed

- Fixed `calculateFeeSchedulerEndingBaseFeeBps` function to correctly calculate the ending base fee when `numberOfPeriod` or `periodFrequency` is 0

## [1.3.9] - 2025-09-05

### Changed

- Remove console.log in `getDeltaAmountQuoteUnsigned` and `getDeltaAmountQuoteUnsigned256` functions

## [1.3.8] - 2025-09-03

### Changed

- Remove `U64_MAX` check in `getDeltaAmountQuoteUnsigned` and `getDeltaAmountQuoteUnsigned256` functions

## [1.3.7] - 2025-08-14

### Added

- `swap2` function with `swapMode` parameter
- `swapQuote2` function with `swapMode` parameter
- `prepareSwapAmountParam` helper function
- `getCurrentPoint` helper function

### Changed

- `swapQuote` function now returns `SwapResult` instead of `QuoteResult`
- `getAccountData` function now requires a `commitment` parameter
- Deprecated `swapQuoteExactIn` function
- Deprecated `swapQuoteExactOut` function

## [1.3.6] - 2025-08-08

### Changed

- `withdrawLeftover` function fully permissionless and only `payer` needs to sign.

## [1.3.5] - 2025-07-31

### Added

- Added `MigrationFeeOption === 6` to `MigrationFeeOption` enum for customizable graduated pool fee. Only available for DAMM V2.
- Added new address in `DAMM_V2_MIGRATION_FEE_ADDRESS` fee address array for `MigrationFeeOption === 6`
- Validation checks for `migratedPoolFee` parameter

### Changed

- `buildCurve`, `buildCurveWithMarketCap`, `buildCurveWithTwoSegments`, `buildCurveWithLiquidityWeights` functions now have an optional `migrationFeeOption` parameter

## [1.3.4] - 2025-07-28

### Added

- Added `getDammV1MigrationMetadata` to get DAMM v1 migration states

## [1.3.3] - 2025-07-22

### Changed

- Added compulsory `receiver` parameter for `partner` and `creator` first buy in `createPoolWithPartnerAndCreatorFirstBuy` function
- Added optional `receiver` parameter to `createPoolWithFirstBuy` and `createConfigAndPoolWithFirstBuy` functions

## [1.3.2] - 2025-07-22

### Changed

- Fixed precision issue in `getPoolCurveProgress` function

## [1.3.1] - 2025-07-02

### Added

- `swapQuoteExactOut` function

## [1.3.0] - 2025-07-01

### Added

- Added optional `payer` parameter to `swap` function
- Added `createPoolWithPartnerAndCreatorFirstBuy` function

### Changed

- `createConfigAndPoolWithFirstBuy` and `createPoolWithFirstBuy` function now accepts a `buyer` parameter
- `createPoolWithFirstBuy` function now returns a `Transaction[]` containing `createPoolTx` and a `swapBuyTx` instead of a single `Transaction`

## [1.2.9] - 2025-06-26

### Added

- `TokenUpdateAuthorityOption` enum to have more options for token update authority:
    - CreatorUpdateAuthority (0)
    - Immutable (1)
    - PartnerUpdateAuthority (2)
    - CreatorUpdateAndMintAuthority (3)
    - PartnerUpdateAndMintAuthority (4)

### Changed

- Changed `CollectFeeMode` enums from `OnlyQuote` and `Both` to `QuoteToken` and `OutputToken`

## [1.2.8] - 2025-06-24

### Added

- `getQuoteReserveFromNextSqrtPrice` helper function

## [1.2.7] - 2025-06-19

### Changed

- Fixed `buildCurve` function to correctly calculate with precision for the `migrationBaseSupply`

## [1.2.6] - 2025-06-13

### Changed

- Fixed `getPercentageSupplyOnMigration` function to correctly calculate the percentage of supply on migration

## [1.2.5] - 2025-06-12

### Changed

- Removed `getDammV1MigrationMetadata` and `getDammV2MigrationMetadata` functions

## [1.2.4] - 2025-06-12

### Added

- Support for Rate Limiter mode in base fee configuration
    - Allows partners to configure an alternative base fee mode that increases fee slope based on quote amount
    - Only available when collect fee mode is in quote token only and for buy operations
    - Prevents multiple swap instructions (or CPI) to the same pool in a single transaction

### Breaking Changes

- Maximum `cliff_fee_numerator` increased from 50% (5000 bps / 500_000_000) to 99% (9900 bps / 990_000_000)
- `swap` instruction now requires `instruction_sysvar_account` in remaining_accounts when `is_rate_limiter_applied` is true
- `swap_quote` function updated to handle rate limiter math calculations and 99% max fee
- Base fee parameter structure updated:
    - Renamed `fee_scheduler_mode` to `base_fee_mode`
    - Updated parameter structure:
        ```
        base_fee = {
            cliff_fee_numerator: BN
            first_factor: number // feeScheduler: numberOfPeriod, rateLimiter: feeIncrementBps
            second_factor: BN // feeScheduler: periodFrequency, rateLimiter: maxLimiterDuration
            third_factor: BN // feeScheduler: reductionFactor, rateLimiter: referenceAmount
            base_fee_mode: BaseFeeMode // 0, 1, or 2
        }
        ```
    - New base fee modes:
        - 0 = Fee Scheduler - Linear
        - 1 = Fee Scheduler - Exponential
        - 2 = Rate Limiter
- `buildCurve`, `buildCurveWithMarketCap`, `buildCurveWithTwoSegments`, `buildCurveWithLiquidityWeights` functions now require `baseFeeParams` parameter that can be either configured with `feeSchedulerParam` or `rateLimiterParam`

### Changed

- Updated base fee parameter structure to support both fee scheduler and rate limiter modes
- Enhanced fee calculation logic to accommodate rate limiter functionality

## [1.2.3] - 2025-06-07

### Added

- `swapQuoteExactIn` function

## [1.2.2] - 2025-06-02

### Added

- `claimCreatorTradingFee2` function (without `tempWSolAcc` parameter)
- `claimPartnerTradingFee2` function (without `tempWSolAcc` parameter)

## [1.2.1] - 2025-06-02

### Changed

- Fixed `buildCurveWithMarketCap` function to correctly calculate the `migrationQuoteThreshold`
- Fixed `validateConfigParameters` function to calculate `migrationBaseAmount` correctly

## [1.2.0] - 2025-05-31

### Changed

- `withdrawMigrationFee` function for partner and creator is now called `partnerWithdrawMigrationFee` and `creatorWithdrawMigrationFee`
- `createConfigAndPoolWithFirstBuy` function now returns an object containing the new config transaction, new pool transaction, and first buy transaction

## [1.1.9] - 2025-05-30

### Added

- `transferPoolCreator` function for creator
- `withdrawMigrationFee` function for creator
- `withdrawMigrationFee` function for partner

### Changed

- Removed `buildCurveWithCreatorFirstBuy` function

### Breaking Changes

- `createConfig`'s `ConfigParameters` include `migrationFee` and `tokenUpdateAuthority` configurations.
- All `buildCurve` functions now require `migrationFee` and `tokenUpdateAuthority` configurations.

## [1.1.8] - 2025-05-28

### Added

- `createConfigAndPoolWithFirstBuy` function
- `getTokenType` helper function
- `prepareTokenAccountTx` helper function
- `cleanUpTokenAccountTx` helper function

## [1.1.7] - 2025-05-27

### Changed

- Fixed `buildCurveWithTwoSegments` function to correctly calculate the midSqrtPrice
- Fixed precision error of `buildCurveWithMarketCap` function
- Changed `periodFrequency` calculation in `getLockedVestingParams` function

## [1.1.6] - 2025-05-23

### Added

- `getPoolByBaseMint` function
- `buildCurveWithCreatorFirstBuy` function
- `buildCurveWithTwoSegments` function
- `getLockedVestingParams` function
- `getBaseFeeParams` function
- `DAMM_V1_MIGRATION_FEE_ADDRESS` and `DAMM_V2_MIGRATION_FEE_ADDRESS` fee address array
- `getPriceFromSqrtPrice` function

### Changed

- Optimised `getPoolsQuoteFeesByConfig` and `getPoolsBaseFeesByConfig` functions
- Fixed `getDammV1MigrationMetadata` and `getDammV2MigrationMetadata` functions to derive the metadata address from the pool address
- Removed `buildCurveAndCreateConfig`, `buildCurveAndCreateConfigByMarketCap` and `buildCurveGraphAndCreateConfig` functions
- Added `tempWSolAcc` parameter to `claimPartnerTradingFee` and `claimCreatorTradingFee` functions
- Removed `getTokenDecimal` state function

### Breaking Changes

- Curve building functions are now split into two steps:
    1. Use helper functions to build curve config:
        - `buildCurve`
        - `buildCurveWithMarketCap`
        - `buildCurveWithTwoSegments`
        - `buildCurveWithLiquidityWeights`
        - `buildCurveWithCreatorFirstBuy`
    2. Call `createConfig` with the built config
- Added required `tempWSolAcc` parameter to fee claiming functions when receiver !== creator || feeClaimer

## [1.1.5] - 2025-05-23

### Added

- `createConfigAndPool` function

### Changed

- `docs.md` updated with the correct createPool format
- `CHANGELOG.md` switched to DES format

## [1.1.4] - 2025-05-09

### Added

- New function: `buildCurveGraphAndCreateConfig`
- Added `leftover` parameter to curve building functions

### Changed

- Updated fee claiming functions to support custom receivers

### Breaking Changes

- `buildCurveAndCreateConfig` and `buildCurveAndCreateConfigByMarketCap` now require `leftover` parameter
- `buildCurveGraphAndCreateConfig` uses `liquidityWeights[]` instead of `kFactor`
- Added receiver option in `claimPartnerTradingFee` and `claimCreatorTradingFee`

## [1.1.3] - 2025-05-07

### Changed

- Updated `buildCurveGraphAndCreateConfig` to use `liquidityWeights[]` instead of `kFactor`
- Modified dynamic fee calculation to be 20% of minimum base fee
- Changed `createPoolAndBuy` buyer from `payer` to `poolCreator`

### Added

- Payer option to `claimCreatorTradingFee` and `claimPartnerTradingFee` functions

## [1.1.2] - 2025-04-30

### Added

- New fee options: 4% and 6% graduation fees
- New functions:
    - `creatorWithdrawSurplus`
    - `claimCreatorTradingFee`
    - `createPoolAndBuy`
- New getter functions
- SDK modularization and RPC call optimization

### Changed

- Updated service and getter function calling patterns

### Breaking Changes

- Added required `creatorTradingFeePercentage` parameter to:
    - `createConfig`
    - `buildCurveAndCreateConfig`
    - `buildCurveAndCreateConfigByMarketCap`
- Updated function namespaces:
    - `client.partners` → `client.partner`
    - `client.migrations` → `client.migration`
    - `client.creators` → `client.creator`
    - `client.pools` → `client.pool`
    - `client.getProgram()` → `client.state`
- New pool address derivation functions:
    1. `deriveDbcPoolAddress`
    2. `deriveDammV1PoolAddress`
    3. `deriveDammV2PoolAddress`<|MERGE_RESOLUTION|>--- conflicted
+++ resolved
@@ -2,13 +2,14 @@
 
 All notable changes to the Dynamic Bonding Curve SDK will be documented in this file.
 
-<<<<<<< HEAD
-## [1.4.7] - 2025-11-17
+
+## [1.4.9] - 2025-11-29
 
 ### Added
 
 - Added `buildCurveWithMidPrice` function to build a custom constant product curve with a mid price option.
-=======
+- Added `getCurveBreakdown` helper function
+
 ## [1.4.8] - 2025-11-23
 
 ### Changed
@@ -20,7 +21,6 @@
 ### Added
 
 - Added an `if` statement to check if the `baseFeeMode` is `RateLimiter` in `swap` and `swap2` endpoints
->>>>>>> 5ed54a9c
 
 ## [1.4.6] - 2025-10-28
 
