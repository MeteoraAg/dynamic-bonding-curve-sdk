import {
    BaseFee,
    DynamicFeeParameters,
    FeeSchedulerMode,
    MigrationOption,
    Rounding,
    TokenDecimal,
    type LiquidityDistributionParameters,
    type LockedVestingParameters,
} from '../types'
import {
    BASIS_POINT_MAX,
    BIN_STEP_BPS_DEFAULT,
    BIN_STEP_BPS_U128_DEFAULT,
    DYNAMIC_FEE_DECAY_PERIOD_DEFAULT,
    DYNAMIC_FEE_FILTER_PERIOD_DEFAULT,
    DYNAMIC_FEE_REDUCTION_FACTOR_DEFAULT,
    FEE_DENOMINATOR,
    MAX_FEE_NUMERATOR,
    MAX_PRICE_CHANGE_BPS_DEFAULT,
    MAX_SQRT_PRICE,
    MIN_SQRT_PRICE,
    ONE_Q64,
} from '../constants'
import BN from 'bn.js'
import Decimal from 'decimal.js'
import {
    getDeltaAmountQuoteUnsigned,
    getInitialLiquidityFromDeltaBase,
    getInitialLiquidityFromDeltaQuote,
    getNextSqrtPriceFromInput,
} from '../math/curve'
import { pow } from '../math/safeMath'
import { Connection, PublicKey } from '@solana/web3.js'
import type { DynamicBondingCurve } from '../idl/dynamic-bonding-curve/idl'
import { Program } from '@coral-xyz/anchor'
import {
    bpsToFeeNumerator,
    convertToLamports,
    feeNumeratorToBps,
    fromDecimalToBN,
} from './utils'

/**
 * Get the first key
 * @param key1 - The first key
 * @param key2 - The second key
 * @returns The first key
 */
export function getFirstKey(key1: PublicKey, key2: PublicKey) {
    const buf1 = key1.toBuffer()
    const buf2 = key2.toBuffer()
    // Buf1 > buf2
    if (Buffer.compare(buf1, buf2) === 1) {
        return buf1
    }
    return buf2
}

/**
 * Get the second key
 * @param key1 - The first key
 * @param key2 - The second key
 * @returns The second key
 */
export function getSecondKey(key1: PublicKey, key2: PublicKey) {
    const buf1 = key1.toBuffer()
    const buf2 = key2.toBuffer()
    // Buf1 > buf2
    if (Buffer.compare(buf1, buf2) === 1) {
        return buf2
    }
    return buf1
}

/**
 * Generic account fetch helper
 * @param accountAddress - The address of the account to fetch
 * @param accountType - The type of account to fetch from program.account
 * @returns The fetched account data
 */
export async function getAccountData<T>(
    accountAddress: PublicKey | string,
    accountType: keyof Program<DynamicBondingCurve>['account'],
    program: Program<DynamicBondingCurve>
): Promise<T> {
    const address =
        accountAddress instanceof PublicKey
            ? accountAddress
            : new PublicKey(accountAddress)

    return (await program.account[accountType].fetchNullable(address)) as T
}

/**
 * Get creation timestamp for an account
 * @param accountAddress - The address of the account
 * @param connection - The Solana connection instance
 * @returns The creation timestamp as a Date object, or undefined if not found
 */
export async function getAccountCreationTimestamp(
    accountAddress: PublicKey | string,
    connection: Connection
): Promise<Date | undefined> {
    const address =
        accountAddress instanceof PublicKey
            ? accountAddress
            : new PublicKey(accountAddress)

    const signatures = await connection.getSignaturesForAddress(address, {
        limit: 1,
    })

    return signatures[0]?.blockTime
        ? new Date(signatures[0].blockTime * 1000)
        : undefined
}

/**
 * Get creation timestamps for multiple accounts
 * @param accountAddresses - Array of account addresses
 * @param connection - The Solana connection instance
 * @returns Array of creation timestamps corresponding to the input addresses
 */
export async function getAccountCreationTimestamps(
    accountAddresses: (PublicKey | string)[],
    connection: Connection
): Promise<(Date | undefined)[]> {
    const timestampPromises = accountAddresses.map((address) =>
        getAccountCreationTimestamp(address, connection)
    )
    return Promise.all(timestampPromises)
}

/**
 * Get the total token supply
 * @param swapBaseAmount - The swap base amount
 * @param migrationBaseThreshold - The migration base threshold
 * @param lockedVestingParams - The locked vesting parameters
 * @returns The total token supply
 */
export function getTotalTokenSupply(
    swapBaseAmount: BN,
    migrationBaseThreshold: BN,
    lockedVestingParams: {
        amountPerPeriod: BN
        numberOfPeriod: BN
        cliffUnlockAmount: BN
    }
): BN {
    try {
        // calculate total circulating amount
        const totalCirculatingAmount = swapBaseAmount.add(
            migrationBaseThreshold
        )

        // calculate total locked vesting amount
        const totalLockedVestingAmount =
            lockedVestingParams.cliffUnlockAmount.add(
                lockedVestingParams.amountPerPeriod.mul(
                    lockedVestingParams.numberOfPeriod
                )
            )

        // calculate total amount
        const totalAmount = totalCirculatingAmount.add(totalLockedVestingAmount)

        // check for overflow
        if (totalAmount.isNeg() || totalAmount.bitLength() > 64) {
            throw new Error('Math overflow')
        }

        return totalAmount
    } catch (error) {
        throw new Error('Math overflow')
    }
}

/**
 * Get the price from the sqrt start price
 * @param sqrtStartPrice - The sqrt start price
 * @param tokenBaseDecimal - The base token decimal
 * @param tokenQuoteDecimal - The quote token decimal
 * @returns The initial price
 */
export function getPriceFromSqrtPrice(
    sqrtPrice: BN,
    tokenBaseDecimal: TokenDecimal,
    tokenQuoteDecimal: TokenDecimal
): Decimal {
    // lamport price = sqrtStartPrice * sqrtStartPrice / 2^128
    const sqrtPriceDecimal = new Decimal(sqrtPrice.toString())
    const lamportPrice = sqrtPriceDecimal
        .mul(sqrtPriceDecimal)
        .div(new Decimal(2).pow(128))

    // token price = lamport price * 10^(base_decimal - quote_decimal)
    const tokenPrice = lamportPrice.mul(
        new Decimal(10).pow(tokenBaseDecimal - tokenQuoteDecimal)
    )

    return tokenPrice
}

/**
 * Get the sqrt price from the price
 * @param price - The price
 * @param tokenADecimal - The decimal of token A
 * @param tokenBDecimal - The decimal of token B
 * @returns The sqrt price
 * price = (sqrtPrice >> 64)^2 * 10^(tokenADecimal - tokenBDecimal)
 */
export const getSqrtPriceFromPrice = (
    price: string,
    tokenADecimal: number,
    tokenBDecimal: number
): BN => {
    const decimalPrice = new Decimal(price)
    const adjustedByDecimals = decimalPrice.div(
        new Decimal(10 ** (tokenADecimal - tokenBDecimal))
    )
    const sqrtValue = Decimal.sqrt(adjustedByDecimals)
    const sqrtValueQ64 = sqrtValue.mul(Decimal.pow(2, 64))

    return new BN(sqrtValueQ64.floor().toFixed())
}

/**
 * Get the sqrt price from the market cap
 * @param marketCap - The market cap
 * @param totalSupply - The total supply
 * @param tokenBaseDecimal - The decimal of the base token
 * @param tokenQuoteDecimal - The decimal of the quote token
 * @returns The sqrt price
 */
export const getSqrtPriceFromMarketCap = (
    marketCap: number,
    totalSupply: number,
    tokenBaseDecimal: number,
    tokenQuoteDecimal: number
): BN => {
    let price = new Decimal(marketCap).div(new Decimal(totalSupply))
    return getSqrtPriceFromPrice(
        price.toString(),
        tokenBaseDecimal,
        tokenQuoteDecimal
    )
}

/**
 * Get the base token for swap
 * @param sqrtStartPrice - The start sqrt price
 * @param sqrtMigrationPrice - The migration sqrt price
 * @param curve - The curve
 * @returns The base token
 */
export function getBaseTokenForSwap(
    sqrtStartPrice: BN,
    sqrtMigrationPrice: BN,
    curve: Array<LiquidityDistributionParameters>
): BN {
    let totalAmount = new BN(0)
    for (let i = 0; i < curve.length; i++) {
        const lowerSqrtPrice = i == 0 ? sqrtStartPrice : curve[i - 1].sqrtPrice
        if (curve[i].sqrtPrice && curve[i].sqrtPrice.gt(sqrtMigrationPrice)) {
            const deltaAmount = getDeltaAmountBase(
                lowerSqrtPrice,
                sqrtMigrationPrice,
                curve[i].liquidity
            )
            totalAmount = totalAmount.add(deltaAmount)
            break
        } else {
            const deltaAmount = getDeltaAmountBase(
                lowerSqrtPrice,
                curve[i].sqrtPrice,
                curve[i].liquidity
            )
            totalAmount = totalAmount.add(deltaAmount)
        }
    }
    return totalAmount
}

/**
 * Calculates the amount of base token needed for a price range
 * @param lowerSqrtPrice - The lower sqrt price
 * @param upperSqrtPrice - The upper sqrt price
 * @param liquidity - The liquidity
 * @returns The delta amount base
 */
export function getDeltaAmountBase(
    lowerSqrtPrice: BN,
    upperSqrtPrice: BN,
    liquidity: BN
): BN {
    // Formula: Δx = L * (√Pb - √Pa) / (√Pa * √Pb)
    // Where:
    // - L is the liquidity
    // - √Pa is the lower sqrt price
    // - √Pb is the upper sqrt price
    const numerator = liquidity.mul(upperSqrtPrice.sub(lowerSqrtPrice))
    const denominator = lowerSqrtPrice.mul(upperSqrtPrice)
    return numerator.add(denominator).sub(new BN(1)).div(denominator)
}

/**
 * Get migrationQuoteAmount from migrationQuoteThreshold and migrationFeePercent
 * @param migrationQuoteThreshold - The migration quote threshold
 * @param migrationFeePercent - The migration fee percent
 * @returns migration quote amount to deposit to pool
 */
export const getMigrationQuoteAmountFromMigrationQuoteThreshold = (
    migrationQuoteThreshold: Decimal,
    migrationFeePercent: number
): Decimal => {
    const migrationQuoteAmount = migrationQuoteThreshold
        .mul(new Decimal(100).sub(new Decimal(migrationFeePercent)))
        .div(new Decimal(100))
    return migrationQuoteAmount
}

/**
 * Get migrationQuoteThreshold from migrationQuoteAmount and migrationFeePercent
 * @param migrationQuoteAmount - The migration quote amount
 * @param migrationFeePercent - The migration fee percent
 * @returns migration quote threshold on bonding curve
 */
export const getMigrationQuoteThresholdFromMigrationQuoteAmount = (
    migrationQuoteAmount: Decimal,
    migrationFeePercent: Decimal
): Decimal => {
    const migrationQuoteThreshold = migrationQuoteAmount
        .mul(new Decimal(100))
        .div(new Decimal(100).sub(new Decimal(migrationFeePercent)))
    return migrationQuoteThreshold
}

/**
 * Get the base token for migration
 * @param migrationQuoteAmount - The migration quote amount to deposit to pool
 * @param sqrtMigrationPrice - The migration sqrt price
 * @param migrationOption - The migration option
 * @returns The base token
 */
export const getMigrationBaseToken = (
    migrationQuoteAmount: BN,
    sqrtMigrationPrice: BN,
    migrationOption: MigrationOption
): BN => {
    if (migrationOption == MigrationOption.MET_DAMM) {
        const price = sqrtMigrationPrice.mul(sqrtMigrationPrice)
        const quote = migrationQuoteAmount.shln(128)
        const { div: baseDiv, mod } = quote.divmod(price)
        let div = baseDiv
        if (!mod.isZero()) {
            div = div.add(new BN(1))
        }
        return div
    } else if (migrationOption == MigrationOption.MET_DAMM_V2) {
        const liquidity = getInitialLiquidityFromDeltaQuote(
            migrationQuoteAmount,
            MIN_SQRT_PRICE,
            sqrtMigrationPrice
        )
        // calculate base threshold
        const baseAmount = getDeltaAmountBase(
            sqrtMigrationPrice,
            MAX_SQRT_PRICE,
            liquidity
        )
        return baseAmount
    } else {
        throw Error('Invalid migration option')
    }
}

/**
 * Get the total vesting amount
 * @param lockedVesting - The locked vesting
 * @returns The total vesting amount
 */
export const getTotalVestingAmount = (
    lockedVesting: LockedVestingParameters
): BN => {
    const totalVestingAmount = lockedVesting.cliffUnlockAmount.add(
        lockedVesting.amountPerPeriod.mul(lockedVesting.numberOfPeriod)
    )
    return totalVestingAmount
}

/**
 * Get the liquidity
 * @param baseAmount - The base amount
 * @param quoteAmount - The quote amount
 * @param minSqrtPrice - The min sqrt price
 * @param maxSqrtPrice - The max sqrt price
 * @returns The liquidity
 */
export const getLiquidity = (
    baseAmount: BN,
    quoteAmount: BN,
    minSqrtPrice: BN,
    maxSqrtPrice: BN
): BN => {
    const liquidityFromBase = getInitialLiquidityFromDeltaBase(
        baseAmount,
        maxSqrtPrice,
        minSqrtPrice
    )
    const liquidityFromQuote = getInitialLiquidityFromDeltaQuote(
        quoteAmount,
        minSqrtPrice,
        maxSqrtPrice
    )
    return BN.min(liquidityFromBase, liquidityFromQuote)
}

/**
 * Get the first curve
 * @param migrationSqrPrice - The migration sqrt price
 * @param migrationAmount - The migration amount
 * @param swapAmount - The swap amount
 * @param migrationQuoteThreshold - The migration quote threshold
 * @param migrationFeePercent - The migration fee percent
 * @returns The first curve
 */
export const getFirstCurve = (
    migrationSqrtPrice: BN,
    migrationBaseAmount: BN,
    swapAmount: BN,
    migrationQuoteThreshold: BN,
    migrationFeePercent: number
) => {
    // Swap_amount = L *(1/Pmin - 1/Pmax) = L * (Pmax - Pmin) / (Pmax * Pmin)       (1)
    // Quote_amount = L * (Pmax - Pmin)                                             (2)
    // (Quote_amount * (1-migrationFeePercent/100) / Migration_amount = Pmax ^ 2    (3)
    const migrationSqrPriceDecimal = new Decimal(migrationSqrtPrice.toString())
    const migrationBaseAmountDecimal = new Decimal(
        migrationBaseAmount.toString()
    )
    const swapAmountDecimal = new Decimal(swapAmount.toString())
    const migrationFeePercentDecimal = new Decimal(
        migrationFeePercent.toString()
    )
    // From (1) and (2) => Quote_amount / Swap_amount = (Pmax * Pmin)               (4)
    // From (3) and (4) => Swap_amount * (1-migrationFeePercent/100) / Migration_amount = Pmax / Pmin
    // => Pmin = Pmax * Migration_amount / (Swap_amount * (1-migrationFeePercent/100))
<<<<<<< HEAD
    const denominator = swapAmount
        .mul(new BN(100).sub(new BN(migrationFeePercent)))
        .div(new BN(100))
    const sqrtStartPrice = migrationSqrtPrice
        .mul(migrationBaseAmount)
=======
    const denominator = swapAmountDecimal
        .mul(new Decimal(100).sub(migrationFeePercentDecimal))
        .div(new Decimal(100))

    const sqrtStartPriceDecimal = migrationSqrPriceDecimal
        .mul(migrationBaseAmountDecimal)
>>>>>>> 0076dc64
        .div(denominator)

    const sqrtStartPrice = new BN(sqrtStartPriceDecimal.floor().toFixed())

    const liquidity = getLiquidity(
        swapAmount,
        migrationQuoteThreshold,
        sqrtStartPrice,
        migrationSqrtPrice
    )
    return {
        sqrtStartPrice,
        curve: [
            {
                sqrtPrice: migrationSqrtPrice,
                liquidity,
            },
        ],
    }
}

/**
 * Get the flat curve
 * @param migrationSqrtPrice - The migration sqrt price
 * @param migrationAmount - The migration amount
 * @param migrationQuoteThreshold - The migration quote threshold
 * @param swapAmount - The swap amount
 * @param flatSegmentSqrtPrice - The flat segment sqrt price
 * @param flatSegmentThreshold - The flat segment threshold
 * @param flatSegmentSwapAmount - The flat segment swap amount
 * @returns The flat curve
 */
export const getFlatCurve = (
    initialSqrtPrice: BN,
    flatSegmentSqrtPrice: BN,
    flatSegmentThreshold: BN,
    flatSegmentSwapAmount: BN
) => {
    // Calculate liquidity for flat segment
    const flatSegmentLiquidity = getLiquidity(
        flatSegmentSwapAmount,
        flatSegmentThreshold,
        initialSqrtPrice,
        flatSegmentSqrtPrice
    )

    let curve = [
        {
            sqrtPrice: flatSegmentSqrtPrice,
            liquidity: flatSegmentLiquidity,
        },
    ]

    return {
        sqrtStartPrice: initialSqrtPrice,
        curve,
    }
}

/**
 * Get the total supply from curve
 * @param migrationQuoteThreshold - The migration quote threshold
 * @param sqrtStartPrice - The start sqrt price
 * @param curve - The curve
 * @param lockedVesting - The locked vesting
 * @param migrationOption - The migration option
 * @param leftover - The leftover
 * @param migrationFeePercent - The migration fee percent
 * @returns The total supply
 */
export const getTotalSupplyFromCurve = (
    migrationQuoteThreshold: BN,
    sqrtStartPrice: BN,
    curve: Array<LiquidityDistributionParameters>,
    lockedVesting: LockedVestingParameters,
    migrationOption: MigrationOption,
    leftover: BN,
    migrationFeePercent: number
): BN => {
    const sqrtMigrationPrice = getMigrationThresholdPrice(
        migrationQuoteThreshold,
        sqrtStartPrice,
        curve
    )
    const swapBaseAmount = getBaseTokenForSwap(
        sqrtStartPrice,
        sqrtMigrationPrice,
        curve
    )
    const swapBaseAmountBuffer = getSwapAmountWithBuffer(
        swapBaseAmount,
        sqrtStartPrice,
        curve
    )

    const migrationQuoteAmount =
        getMigrationQuoteAmountFromMigrationQuoteThreshold(
            new Decimal(migrationQuoteThreshold.toString()),
            migrationFeePercent
        )
    const migrationBaseAmount = getMigrationBaseToken(
        fromDecimalToBN(migrationQuoteAmount),
        sqrtMigrationPrice,
        migrationOption
    )
    const totalVestingAmount = getTotalVestingAmount(lockedVesting)
    const minimumBaseSupplyWithBuffer = swapBaseAmountBuffer
        .add(migrationBaseAmount)
        .add(totalVestingAmount)
        .add(leftover)
    return minimumBaseSupplyWithBuffer
}

/**
 * Get the migration threshold price
 * @param migrationThreshold - The migration threshold
 * @param sqrtStartPrice - The start sqrt price
 * @param curve - The curve
 * @returns The migration threshold price
 */
export const getMigrationThresholdPrice = (
    migrationThreshold: BN,
    sqrtStartPrice: BN,
    curve: Array<LiquidityDistributionParameters>
): BN => {
    let nextSqrtPrice = sqrtStartPrice

    if (curve.length === 0) {
        throw Error('Curve is empty')
    }

    const totalAmount = getDeltaAmountQuoteUnsigned(
        nextSqrtPrice,
        curve[0].sqrtPrice,
        curve[0].liquidity,
        Rounding.Up
    )
    if (totalAmount.gt(migrationThreshold)) {
        nextSqrtPrice = getNextSqrtPriceFromInput(
            nextSqrtPrice,
            curve[0].liquidity,
            migrationThreshold,
            false
        )
    } else {
        let amountLeft = migrationThreshold.sub(totalAmount)
        nextSqrtPrice = curve[0].sqrtPrice
        for (let i = 1; i < curve.length; i++) {
            const maxAmount = getDeltaAmountQuoteUnsigned(
                nextSqrtPrice,
                curve[i].sqrtPrice,
                curve[i].liquidity,
                Rounding.Up
            )
            if (maxAmount.gt(amountLeft)) {
                nextSqrtPrice = getNextSqrtPriceFromInput(
                    nextSqrtPrice,
                    curve[i].liquidity,
                    amountLeft,
                    false
                )
                amountLeft = new BN(0)
                break
            } else {
                amountLeft = amountLeft.sub(maxAmount)
                nextSqrtPrice = curve[i].sqrtPrice
            }
        }
        if (!amountLeft.isZero()) {
            let migrationThresholdStr = migrationThreshold.toString()
            let amountLeftStr = amountLeft.toString()
            throw Error(
                `Not enough liquidity, migrationThreshold: ${migrationThresholdStr}  amountLeft: ${amountLeftStr}`
            )
        }
    }
    return nextSqrtPrice
}

/**
 * Get the swap amount with buffer
 * @param swapBaseAmount - The swap base amount
 * @param sqrtStartPrice - The start sqrt price
 * @param curve - The curve
 * @returns The swap amount with buffer
 */
export const getSwapAmountWithBuffer = (
    swapBaseAmount: BN,
    sqrtStartPrice: BN,
    curve: Array<LiquidityDistributionParameters>
): BN => {
    const swapAmountBuffer = swapBaseAmount.add(
        swapBaseAmount.mul(new BN(25)).div(new BN(100))
    )
    const maxBaseAmountOnCurve = getBaseTokenForSwap(
        sqrtStartPrice,
        MAX_SQRT_PRICE,
        curve
    )
    return BN.min(swapAmountBuffer, maxBaseAmountOnCurve)
}

/**
 * Get the percentage of supply that should be allocated to initial liquidity
 * @param initialMarketCap - The initial market cap
 * @param migrationMarketCap - The migration market cap
 * @param lockedVesting - The locked vesting
 * @param totalTokenSupply - The total token supply
 * @returns The percentage of supply for initial liquidity
 */
export const getPercentageSupplyOnMigration = (
    initialMarketCap: Decimal,
    migrationMarketCap: Decimal,
    lockedVesting: LockedVestingParameters,
    totalTokenSupply: BN
): number => {
    // formula: x = sqrt(initialMC / migrationMC) * (100 - z) / (1 + sqrt(initialMC / migrationMC))

    // sqrt(initial_MC / migration_MC)
    const marketCapRatio = initialMarketCap.div(migrationMarketCap)
    const sqrtRatio = Decimal.sqrt(marketCapRatio)

    // locked vesting percentage
    const totalVestingAmount = getTotalVestingAmount(lockedVesting)
    const vestingPercentageDecimal = new Decimal(totalVestingAmount.toString())
        .mul(new Decimal(100))
        .div(new Decimal(totalTokenSupply.toString()))
    const vestingPercentage = vestingPercentageDecimal.toNumber()

    // (100 * sqrtRatio - lockedVesting * sqrtRatio) / (1 + sqrtRatio)
    const numerator = new Decimal(100)
        .mul(sqrtRatio)
        .sub(new Decimal(vestingPercentage).mul(sqrtRatio))
    const denominator = new Decimal(1).add(sqrtRatio)
    return numerator.div(denominator).toNumber()
}

/**
 * Get the migration quote amount
 * @param migrationMarketCap - The migration market cap
 * @param percentageSupplyOnMigration - The percentage of supply on migration
 * @returns The migration quote amount
 */
export const getMigrationQuoteAmount = (
    migrationMarketCap: Decimal,
    percentageSupplyOnMigration: Decimal
): Decimal => {
    // migrationMC * x / 100
    return migrationMarketCap
        .mul(percentageSupplyOnMigration)
        .div(new Decimal(100))
}

/**
 * Calculates base fee parameters for a fee scheduler system.
 * @param {number} maxBaseFeeBps - Maximum fee in basis points
 * @param {number} minBaseFeeBps - Minimum fee in basis points
 * @param {FeeSchedulerMode} feeSchedulerMode - Mode for fee reduction (Linear or Exponential)
 * @param {number} numberOfPeriod - Number of periods over which to schedule fee reduction
 * @param {BN} periodFrequency - Time interval between fee reductions
 *
 * @returns {BaseFee}
 */
export function getBaseFeeParams(
    startingBaseFeeBps: number,
    endingBaseFeeBps: number,
    feeSchedulerMode: FeeSchedulerMode,
    numberOfPeriod: number,
    totalDuration: number
): BaseFee {
    if (startingBaseFeeBps == endingBaseFeeBps) {
        if (numberOfPeriod != 0 || totalDuration != 0) {
            throw new Error(
                'numberOfPeriod and totalDuration must both be zero'
            )
        }

        return {
            cliffFeeNumerator: bpsToFeeNumerator(startingBaseFeeBps),
            numberOfPeriod: 0,
            periodFrequency: new BN(0),
            reductionFactor: new BN(0),
            feeSchedulerMode: FeeSchedulerMode.Linear,
        }
    }

    if (numberOfPeriod <= 0) {
        throw new Error('Total periods must be greater than zero')
    }

    if (startingBaseFeeBps > feeNumeratorToBps(new BN(MAX_FEE_NUMERATOR))) {
        throw new Error(
            `startingBaseFeeBps (${startingBaseFeeBps} bps) exceeds maximum allowed value of ${feeNumeratorToBps(
                new BN(MAX_FEE_NUMERATOR)
            )} bps`
        )
    }

    if (endingBaseFeeBps > startingBaseFeeBps) {
        throw new Error(
            'endingBaseFeeBps bps must be less than or equal to startingBaseFeeBps bps'
        )
    }

    if (numberOfPeriod == 0 || totalDuration == 0) {
        throw new Error(
            'numberOfPeriod and totalDuration must both greater than zero'
        )
    }

    const maxBaseFeeNumerator = bpsToFeeNumerator(startingBaseFeeBps)

    const minBaseFeeNumerator = bpsToFeeNumerator(endingBaseFeeBps)

    const periodFrequency = new BN(totalDuration / numberOfPeriod)

    let reductionFactor: BN
    if (feeSchedulerMode == FeeSchedulerMode.Linear) {
        const totalReduction = maxBaseFeeNumerator.sub(minBaseFeeNumerator)
        reductionFactor = totalReduction.divn(numberOfPeriod)
    } else {
        const ratio =
            minBaseFeeNumerator.toNumber() / maxBaseFeeNumerator.toNumber()
        const decayBase = Math.pow(ratio, 1 / numberOfPeriod)
        reductionFactor = new BN(BASIS_POINT_MAX * (1 - decayBase))
    }

    return {
        cliffFeeNumerator: maxBaseFeeNumerator,
        numberOfPeriod,
        periodFrequency,
        reductionFactor,
        feeSchedulerMode,
    }
}

/**
 * Get the minimum base fee in basis points
 * @param cliffFeeNumerator - The cliff fee numerator
 * @param numberOfPeriod - The number of period
 * @param reductionFactor - The reduction factor
 * @param feeSchedulerMode - The fee scheduler mode
 * @returns The minimum base fee in basis points
 */
export function getMinBaseFeeBps(
    cliffFeeNumerator: number,
    numberOfPeriod: number,
    reductionFactor: number,
    feeSchedulerMode: FeeSchedulerMode
): number {
    let baseFeeNumerator: number
    if (feeSchedulerMode == FeeSchedulerMode.Linear) {
        // linear mode
        baseFeeNumerator = cliffFeeNumerator - numberOfPeriod * reductionFactor
    } else {
        // exponential mode
        const decayRate = 1 - reductionFactor / BASIS_POINT_MAX
        baseFeeNumerator =
            cliffFeeNumerator * Math.pow(decayRate, numberOfPeriod)
    }

    // ensure base fee is not negative
    return Math.max(0, (baseFeeNumerator / FEE_DENOMINATOR) * BASIS_POINT_MAX)
}

/**
 * Get the dynamic fee parameters (20% of base fee)
 * @param baseFeeBps - The base fee in basis points
 * @param maxPriceChangeBps - The max price change in basis points
 * @returns The dynamic fee parameters
 */
export function getDynamicFeeParams(
    baseFeeBps: number,
    maxPriceChangeBps: number = MAX_PRICE_CHANGE_BPS_DEFAULT // default 15%
): DynamicFeeParameters {
    if (maxPriceChangeBps > MAX_PRICE_CHANGE_BPS_DEFAULT) {
        throw new Error(
            `maxPriceChangeBps (${maxPriceChangeBps} bps) must be less than or equal to ${MAX_PRICE_CHANGE_BPS_DEFAULT}`
        )
    }

    const priceRatio = maxPriceChangeBps / BASIS_POINT_MAX + 1
    // Q64
    const sqrtPriceRatioQ64 = new BN(
        Decimal.sqrt(priceRatio.toString())
            .mul(Decimal.pow(2, 64))
            .floor()
            .toFixed()
    )
    const deltaBinId = sqrtPriceRatioQ64
        .sub(ONE_Q64)
        .div(BIN_STEP_BPS_U128_DEFAULT)
        .muln(2)

    const maxVolatilityAccumulator = new BN(deltaBinId.muln(BASIS_POINT_MAX))

    const squareVfaBin = maxVolatilityAccumulator
        .mul(new BN(BIN_STEP_BPS_DEFAULT))
        .pow(new BN(2))

    const baseFeeNumerator = new BN(bpsToFeeNumerator(baseFeeBps))

    const maxDynamicFeeNumerator = baseFeeNumerator.muln(20).divn(100) // default max dynamic fee = 20% of min base fee
    const vFee = maxDynamicFeeNumerator
        .mul(new BN(100_000_000_000))
        .sub(new BN(99_999_999_999))

    const variableFeeControl = vFee.div(squareVfaBin)

    return {
        binStep: BIN_STEP_BPS_DEFAULT,
        binStepU128: BIN_STEP_BPS_U128_DEFAULT,
        filterPeriod: DYNAMIC_FEE_FILTER_PERIOD_DEFAULT,
        decayPeriod: DYNAMIC_FEE_DECAY_PERIOD_DEFAULT,
        reductionFactor: DYNAMIC_FEE_REDUCTION_FACTOR_DEFAULT,
        maxVolatilityAccumulator: maxVolatilityAccumulator.toNumber(),
        variableFeeControl: variableFeeControl.toNumber(),
    }
}

/**
 * Calculate the locked vesting parameters
 * @param totalLockedVestingAmount - The total vesting amount
 * @param numberOfVestingPeriod - The number of periods
 * @param cliffUnlockAmount - The amount to unlock at cliff
 * @param totalVestingDuration - The total duration of vesting
 * @param cliffDurationFromMigrationTime - The cliff duration from migration time
 * @param tokenBaseDecimal - The decimal of the base token
 * @returns The locked vesting parameters
 * total_locked_vesting_amount = cliff_unlock_amount + (amount_per_period * number_of_period)
 */
export function getLockedVestingParams(
    totalLockedVestingAmount: number,
    numberOfVestingPeriod: number,
    cliffUnlockAmount: number,
    totalVestingDuration: number,
    cliffDurationFromMigrationTime: number,
    tokenBaseDecimal: TokenDecimal
): {
    amountPerPeriod: BN
    cliffDurationFromMigrationTime: BN
    frequency: BN
    numberOfPeriod: BN
    cliffUnlockAmount: BN
} {
    if (totalLockedVestingAmount == 0) {
        return {
            amountPerPeriod: new BN(0),
            cliffDurationFromMigrationTime: new BN(0),
            frequency: new BN(0),
            numberOfPeriod: new BN(0),
            cliffUnlockAmount: new BN(0),
        }
    }

    if (totalLockedVestingAmount == cliffUnlockAmount) {
        return {
            amountPerPeriod: convertToLamports(1, tokenBaseDecimal),
            cliffDurationFromMigrationTime: new BN(
                cliffDurationFromMigrationTime
            ),
            frequency: new BN(1),
            numberOfPeriod: new BN(1),
            cliffUnlockAmount: convertToLamports(
                totalLockedVestingAmount - 1,
                tokenBaseDecimal
            ),
        }
    }

    if (numberOfVestingPeriod <= 0) {
        throw new Error('Total periods must be greater than zero')
    }

    if (numberOfVestingPeriod == 0 || totalVestingDuration == 0) {
        throw new Error(
            'numberOfPeriod and totalVestingDuration must both be greater than zero'
        )
    }

    if (cliffUnlockAmount > totalLockedVestingAmount) {
        throw new Error(
            'Cliff unlock amount cannot be greater than total locked vesting amount'
        )
    }

    // amount_per_period = (total_locked_vesting_amount - cliff_unlock_amount) / number_of_period
    const amountPerPeriod =
        (totalLockedVestingAmount - cliffUnlockAmount) / numberOfVestingPeriod

    // round amountPerPeriod down to ensure we don't exceed total amount
    const roundedAmountPerPeriod = Math.floor(amountPerPeriod)

    // calculate the remainder from rounding down
    const totalPeriodicAmount = roundedAmountPerPeriod * numberOfVestingPeriod
    const remainder =
        totalLockedVestingAmount - (cliffUnlockAmount + totalPeriodicAmount)

    // add the remainder to cliffUnlockAmount to maintain total amount
    const adjustedCliffUnlockAmount = cliffUnlockAmount + remainder

    const periodFrequency = new BN(totalVestingDuration / numberOfVestingPeriod)

    return {
        amountPerPeriod: convertToLamports(
            roundedAmountPerPeriod,
            tokenBaseDecimal
        ),
        cliffDurationFromMigrationTime: new BN(cliffDurationFromMigrationTime),
        frequency: periodFrequency,
        numberOfPeriod: new BN(numberOfVestingPeriod),
        cliffUnlockAmount: convertToLamports(
            adjustedCliffUnlockAmount,
            tokenBaseDecimal
        ),
    }
}

/**
 * Get the two curve
 * @param migrationSqrPrice - The migration sqrt price
 * @param initialSqrtPrice - The initial sqrt price
 * @param swapAmount - The swap amount
 * @param migrationQuoteThreshold - The migration quote threshold
 * @returns The two curve
 */
export const getTwoCurve = (
    migrationSqrtPrice: BN,
    midSqrtPrice: BN,
    initialSqrtPrice: BN,
    swapAmount: BN,
    migrationQuoteThreshold: BN
) => {
    let p0 = new Decimal(initialSqrtPrice.toString())
    let p1 = new Decimal(midSqrtPrice.toString())
    let p2 = new Decimal(migrationSqrtPrice.toString())

    let a1 = new Decimal(1).div(p0).sub(new Decimal(1).div(p1))
    let b1 = new Decimal(1).div(p1).sub(new Decimal(1).div(p2))
    let c1 = new Decimal(swapAmount.toString())

    let a2 = p1.sub(p0)
    let b2 = p2.sub(p1)
    let c2 = new Decimal(migrationQuoteThreshold.toString()).mul(
        Decimal.pow(2, 128)
    )

    // solve equation to find l0 and l1
    let l0 = c1
        .mul(b2)
        .sub(c2.mul(b1))
        .div(a1.mul(b2).sub(a2.mul(b1)))
    let l1 = c1
        .mul(a2)
        .sub(c2.mul(a1))
        .div(b1.mul(a2).sub(b2.mul(a1)))

    if (l0.isNeg() || l1.isNeg()) {
        return {
            isOk: false,
            sqrtStartPrice: new BN(0),
            curve: [],
        }
    }

    return {
        isOk: true,
        sqrtStartPrice: initialSqrtPrice,
        curve: [
            {
                sqrtPrice: midSqrtPrice,
                liquidity: new BN(l0.floor().toFixed()),
            },
            {
                sqrtPrice: migrationSqrtPrice,
                liquidity: new BN(l1.floor().toFixed()),
            },
        ],
    }
}<|MERGE_RESOLUTION|>--- conflicted
+++ resolved
@@ -446,20 +446,12 @@
     // From (1) and (2) => Quote_amount / Swap_amount = (Pmax * Pmin)               (4)
     // From (3) and (4) => Swap_amount * (1-migrationFeePercent/100) / Migration_amount = Pmax / Pmin
     // => Pmin = Pmax * Migration_amount / (Swap_amount * (1-migrationFeePercent/100))
-<<<<<<< HEAD
-    const denominator = swapAmount
-        .mul(new BN(100).sub(new BN(migrationFeePercent)))
-        .div(new BN(100))
-    const sqrtStartPrice = migrationSqrtPrice
-        .mul(migrationBaseAmount)
-=======
     const denominator = swapAmountDecimal
         .mul(new Decimal(100).sub(migrationFeePercentDecimal))
         .div(new Decimal(100))
 
     const sqrtStartPriceDecimal = migrationSqrPriceDecimal
         .mul(migrationBaseAmountDecimal)
->>>>>>> 0076dc64
         .div(denominator)
 
     const sqrtStartPrice = new BN(sqrtStartPriceDecimal.floor().toFixed())
